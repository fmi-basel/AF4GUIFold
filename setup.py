import setuptools

<<<<<<< HEAD
setuptools.setup(
     name='guifold_alphafold',
     version='0.2',
     zip_safe=False,
     packages=setuptools.find_packages(),
     include_package_data=True,
     scripts=['run_alphafold.py'],)
=======
from setuptools import find_packages
from setuptools import setup

setup(
    name='alphafold',
    version='2.3.0',
    description='An implementation of the inference pipeline of AlphaFold v2.0.'
    'This is a completely new model that was entered as AlphaFold2 in CASP14 '
    'and published in Nature.',
    author='DeepMind',
    author_email='alphafold@deepmind.com',
    license='Apache License, Version 2.0',
    url='https://github.com/deepmind/alphafold',
    packages=find_packages(),
    install_requires=[
        'absl-py',
        'biopython',
        'chex',
        'dm-haiku',
        'dm-tree',
        'docker',
        'immutabledict',
        'jax',
        'ml-collections',
        'numpy',
        'pandas',
        'scipy',
        'tensorflow-cpu',
    ],
    tests_require=[
        'matplotlib',  # For notebook_utils_test.
        'mock',
    ],
    classifiers=[
        'Development Status :: 5 - Production/Stable',
        'Intended Audience :: Science/Research',
        'License :: OSI Approved :: Apache Software License',
        'Operating System :: POSIX :: Linux',
        'Programming Language :: Python :: 3.6',
        'Programming Language :: Python :: 3.7',
        'Programming Language :: Python :: 3.8',
        'Programming Language :: Python :: 3.9',
        'Programming Language :: Python :: 3.10',
        'Topic :: Scientific/Engineering :: Artificial Intelligence',
    ],
)
>>>>>>> 569eb4fe
<|MERGE_RESOLUTION|>--- conflicted
+++ resolved
@@ -1,58 +1,9 @@
 import setuptools
 
-<<<<<<< HEAD
 setuptools.setup(
      name='guifold_alphafold',
      version='0.2',
      zip_safe=False,
      packages=setuptools.find_packages(),
      include_package_data=True,
-     scripts=['run_alphafold.py'],)
-=======
-from setuptools import find_packages
-from setuptools import setup
-
-setup(
-    name='alphafold',
-    version='2.3.0',
-    description='An implementation of the inference pipeline of AlphaFold v2.0.'
-    'This is a completely new model that was entered as AlphaFold2 in CASP14 '
-    'and published in Nature.',
-    author='DeepMind',
-    author_email='alphafold@deepmind.com',
-    license='Apache License, Version 2.0',
-    url='https://github.com/deepmind/alphafold',
-    packages=find_packages(),
-    install_requires=[
-        'absl-py',
-        'biopython',
-        'chex',
-        'dm-haiku',
-        'dm-tree',
-        'docker',
-        'immutabledict',
-        'jax',
-        'ml-collections',
-        'numpy',
-        'pandas',
-        'scipy',
-        'tensorflow-cpu',
-    ],
-    tests_require=[
-        'matplotlib',  # For notebook_utils_test.
-        'mock',
-    ],
-    classifiers=[
-        'Development Status :: 5 - Production/Stable',
-        'Intended Audience :: Science/Research',
-        'License :: OSI Approved :: Apache Software License',
-        'Operating System :: POSIX :: Linux',
-        'Programming Language :: Python :: 3.6',
-        'Programming Language :: Python :: 3.7',
-        'Programming Language :: Python :: 3.8',
-        'Programming Language :: Python :: 3.9',
-        'Programming Language :: Python :: 3.10',
-        'Topic :: Scientific/Engineering :: Artificial Intelligence',
-    ],
-)
->>>>>>> 569eb4fe
+     scripts=['run_alphafold.py'],)