# Copyright 2021 DeepMind Technologies Limited
#
# Licensed under the Apache License, Version 2.0 (the "License");
# you may not use this file except in compliance with the License.
# You may obtain a copy of the License at
#
#      http://www.apache.org/licenses/LICENSE-2.0
#
# Unless required by applicable law or agreed to in writing, software
# distributed under the License is distributed on an "AS IS" BASIS,
# WITHOUT WARRANTIES OR CONDITIONS OF ANY KIND, either express or implied.
# See the License for the specific language governing permissions and
# limitations under the License.

<<<<<<< HEAD
ARG CUDA=11.1
=======
ARG CUDA=11.1.1
>>>>>>> b0b7afad
FROM nvidia/cuda:${CUDA}-cudnn8-runtime-ubuntu18.04
# FROM directive resets ARGS, so we specify again (the value is retained if
# previously set).
ARG CUDA

# Use bash to support string substitution.
SHELL ["/bin/bash", "-c"]

RUN apt-get update && DEBIAN_FRONTEND=noninteractive apt-get install -y \
        build-essential \
        cmake \
        cuda-command-line-tools-$(cut -f1,2 -d- <<< ${CUDA//./-}) \
        git \
        hmmer \
        kalign \
        tzdata \
        wget \
    && rm -rf /var/lib/apt/lists/*

# Compile HHsuite from source.
RUN git clone --branch v3.3.0 https://github.com/soedinglab/hh-suite.git /tmp/hh-suite \
    && mkdir /tmp/hh-suite/build \
    && pushd /tmp/hh-suite/build \
    && cmake -DCMAKE_INSTALL_PREFIX=/opt/hhsuite .. \
    && make -j 4 && make install \
    && ln -s /opt/hhsuite/bin/* /usr/bin \
    && popd \
    && rm -rf /tmp/hh-suite

# Install Miniconda package manager.
RUN wget -q -P /tmp \
  https://repo.anaconda.com/miniconda/Miniconda3-latest-Linux-x86_64.sh \
    && bash /tmp/Miniconda3-latest-Linux-x86_64.sh -b -p /opt/conda \
    && rm /tmp/Miniconda3-latest-Linux-x86_64.sh

# Install conda packages.
ENV PATH="/opt/conda/bin:$PATH"
RUN conda update -qy conda \
    && conda install -y -c conda-forge \
      openmm=7.5.1 \
      cudatoolkit==${CUDA_VERSION} \
      pdbfixer \
      pip \
      python=3.7

COPY . /app/alphafold
RUN wget -q -P /app/alphafold/alphafold/common/ \
  https://git.scicore.unibas.ch/schwede/openstructure/-/raw/7102c63615b64735c4941278d92b554ec94415f8/modules/mol/alg/src/stereo_chemical_props.txt

# Install pip packages.
RUN pip3 install --upgrade pip \
    && pip3 install -r /app/alphafold/requirements.txt \
<<<<<<< HEAD
    && pip3 install --upgrade jax==0.2.14 jaxlib==0.1.69+cuda${CUDA/./} -f \
      https://storage.googleapis.com/jax-releases/jax_releases.html
=======
    && pip3 install --upgrade \
      jax==0.2.14 \
      jaxlib==0.1.69+cuda$(cut -f1,2 -d. <<< ${CUDA} | sed 's/\.//g') \
      -f https://storage.googleapis.com/jax-releases/jax_releases.html
>>>>>>> b0b7afad

# Apply OpenMM patch.
WORKDIR /opt/conda/lib/python3.7/site-packages
RUN patch -p0 < /app/alphafold/docker/openmm.patch

# Add SETUID bit to the ldconfig binary so that non-root users can run it.
RUN chmod u+s /sbin/ldconfig.real

# We need to run `ldconfig` first to ensure GPUs are visible, due to some quirk
# with Debian. See https://github.com/NVIDIA/nvidia-docker/issues/1399 for
# details.
# ENTRYPOINT does not support easily running multiple commands, so instead we
# write a shell script to wrap them up.
WORKDIR /app/alphafold
RUN echo $'#!/bin/bash\n\
ldconfig\n\
python /app/alphafold/run_alphafold.py "$@"' > /app/run_alphafold.sh \
  && chmod +x /app/run_alphafold.sh
ENTRYPOINT ["/app/run_alphafold.sh"]<|MERGE_RESOLUTION|>--- conflicted
+++ resolved
@@ -12,11 +12,7 @@
 # See the License for the specific language governing permissions and
 # limitations under the License.
 
-<<<<<<< HEAD
-ARG CUDA=11.1
-=======
 ARG CUDA=11.1.1
->>>>>>> b0b7afad
 FROM nvidia/cuda:${CUDA}-cudnn8-runtime-ubuntu18.04
 # FROM directive resets ARGS, so we specify again (the value is retained if
 # previously set).
@@ -69,15 +65,10 @@
 # Install pip packages.
 RUN pip3 install --upgrade pip \
     && pip3 install -r /app/alphafold/requirements.txt \
-<<<<<<< HEAD
-    && pip3 install --upgrade jax==0.2.14 jaxlib==0.1.69+cuda${CUDA/./} -f \
-      https://storage.googleapis.com/jax-releases/jax_releases.html
-=======
     && pip3 install --upgrade \
       jax==0.2.14 \
       jaxlib==0.1.69+cuda$(cut -f1,2 -d. <<< ${CUDA} | sed 's/\.//g') \
       -f https://storage.googleapis.com/jax-releases/jax_releases.html
->>>>>>> b0b7afad
 
 # Apply OpenMM patch.
 WORKDIR /opt/conda/lib/python3.7/site-packages
