#!/usr/bin/env python3
# Copyright 2021 DeepMind Technologies Limited
# Copyright 2022 Friedrich Miescher Institute for Biomedical Research
#
# Licensed under the Apache License, Version 2.0 (the "License");
# you may not use this file except in compliance with the License.
# You may obtain a copy of the License at
#
#      http://www.apache.org/licenses/LICENSE-2.0
#
# Unless required by applicable law or agreed to in writing, software
# distributed under the License is distributed on an "AS IS" BASIS,
# WITHOUT WARRANTIES OR CONDITIONS OF ANY KIND, either express or implied.
# See the License for the specific language governing permissions and
# limitations under the License.

# Modified by Georg Kempf, Friedrich Miescher Institute for Biomedical Research

"""Full AlphaFold protein structure prediction script."""
import json
import os
import pathlib
import pickle
import random
import shutil
import sys
import time
import traceback
from typing import Dict, Union, Optional

from absl import app
from absl import flags
from absl import logging
from guifold.afeval import EvaluationPipeline
from alphafold.common import protein
from alphafold.common import residue_constants
from alphafold.data import pipeline
from alphafold.data import pipeline_multimer
from alphafold.data import pipeline_batch
from alphafold.data import templates
from alphafold.data.tools import hhsearch
from alphafold.data.tools import hmmsearch
from alphafold.model import config
from alphafold.model import model
from alphafold.relax import relax
from alphafold.data import parsers
import numpy as np
import inspect
import gzip

from alphafold.model import data
# Internal import (7716).

logging.set_verbosity(logging.DEBUG)


flags.DEFINE_string('fasta_path', None, 'Path to a single fasta file.')
flags.DEFINE_string('data_dir', None, 'Path to directory of supporting data.')
flags.DEFINE_string('output_dir', None, 'Path to a directory that will '
                    'store the results.')
flags.DEFINE_string('jackhmmer_binary_path', None,
                    'Path to the JackHMMER executable.')
flags.DEFINE_string('hhblits_binary_path', None,
                    'Path to the HHblits executable.')
flags.DEFINE_string('hhsearch_binary_path', None,
                    'Path to the HHsearch executable.')
flags.DEFINE_string('hmmsearch_binary_path', None,
                    'Path to the hmmsearch executable.')
flags.DEFINE_string('hmmbuild_binary_path', None,
                    'Path to the hmmbuild executable.')
flags.DEFINE_string('hhalign_binary_path', None,
                    'Path to the hhalign executable.')
flags.DEFINE_string('mmseqs_binary_path', None,
                    'Path to the mmseqs executable.')
flags.DEFINE_string('kalign_binary_path', None,
                    'Path to the Kalign executable.')
flags.DEFINE_string('uniref90_database_path', None, 'Path to the Uniref90 '
                    'database for use by JackHMMER.')
flags.DEFINE_string('colabfold_envdb_database_path', None, 'Path to the colabfold_envdb '
                                                    'database for use by MMSeqs2.')
flags.DEFINE_string('mgnify_database_path', None, 'Path to the MGnify '
                    'database for use by JackHMMER.')
flags.DEFINE_string('bfd_database_path', None, 'Path to the BFD '
                    'database for use by HHblits.')
flags.DEFINE_string('small_bfd_database_path', None, 'Path to the small '
                    'version of BFD used with the "reduced_dbs" preset.')
flags.DEFINE_string('uniref30_database_path', None, 'Path to the UniRef30 '
                    'database for use by HHblits.')
flags.DEFINE_string('uniprot_database_path', None, 'Path to the Uniprot '
                    'database for use by JackHMMer.')
flags.DEFINE_string('pdb70_database_path', None, 'Path to the PDB70 '
                    'database for use by HHsearch.')
flags.DEFINE_string('pdb_seqres_database_path', None, 'Path to the PDB '
                    'seqres database for use by hmmsearch.')
flags.DEFINE_string('template_mmcif_dir', None, 'Path to a directory with '
                    'template mmCIF structures, each named <pdb_id>.cif')
flags.DEFINE_string('max_template_date', None, 'Maximum template release date '
                    'to consider. Important if folding historical test sets.')
flags.DEFINE_string('obsolete_pdbs_path', None, 'Path to file containing a '
                    'mapping from obsolete PDB IDs to the PDB IDs of their '
                    'replacements.')
flags.DEFINE_enum('db_preset', 'full_dbs',
                  ['full_dbs', 'reduced_dbs', 'colabfold'],
                  'Choose preset MSA database configuration - '
                  'smaller genetic database config (reduced_dbs) or '
                  'full genetic database config  (full_dbs) or '
                  'colabfold database config (uniref30, colabfold_envdb) in combination with jackhmmer+mmseqs')
flags.DEFINE_enum('model_preset', 'monomer',
                  ['monomer', 'monomer_casp14', 'monomer_ptm', 'multimer'],
                  'Choose preset model configuration - the monomer model, '
                  'the monomer model with extra ensembling, monomer model with '
                  'pTM head, or multimer model')
flags.DEFINE_boolean('benchmark', False, 'Run multiple JAX model evaluations '
                     'to obtain a timing that excludes the compilation time, '
                     'which should be more indicative of the time required for '
                     'inferencing many proteins.')
flags.DEFINE_integer('random_seed', None, 'The random seed for the data '
                     'pipeline. By default, this is randomly generated. Note '
                     'that even if this is set, Alphafold may still not be '
                     'deterministic, because processes like GPU inference are '
                     'nondeterministic.')
flags.DEFINE_integer('num_multimer_predictions_per_model', 1, 'How many '
                     'predictions (each with a different random seed) will be '
                     'generated per model. E.g. if this is 2 and there are 5 '
                     'models then there will be 10 predictions per input. '
                     'Note: this FLAG only applies if model_preset=multimer')
flags.DEFINE_boolean('use_precomputed_msas', False, 'Whether to read MSAs that '
                     'have been written to disk instead of running the MSA '
                     'tools. The MSA files are looked up in the output '
                     'directory, so it must stay the same between multiple '
                     'runs that are to reuse the MSAs. WARNING: This will not '
                     'check if the sequence, database or configuration have '
                     'changed.')
flags.DEFINE_boolean('run_relax', True, 'Whether to run the final relaxation '
                     'step on the predicted models. Turning relax off might '
                     'result in predictions with distracting stereochemical '
                     'violations but might help in case you are having issues '
                     'with the relaxation stage.')
flags.DEFINE_boolean('use_gpu_relax', True, 'Whether to relax on GPU. '
                     'Relax on GPU can be much faster than CPU, so it is '
                     'recommended to enable if possible. GPUs must be available'
                     ' if this setting is enabled.')
flags.DEFINE_list('no_msa_list', False, 'Optional. If the use of MSAs should be disabled for a sequence'
                                   'a boolean needs to be given for each sequence in the same order '
                                   'as sequences are given in the fasta file.')
flags.DEFINE_list('no_template_list', False, 'Optional. If the use of templates should be disabled for a sequence'
                                                'a boolean needs to be given for each sequence in the same order '
                                                'as sequences are given in the fasta file.')
flags.DEFINE_list('custom_template_list', None, 'Optional. If a custom template should be used for one or'
                                                    ' more sequences, a comma-separated list of file paths or None needs to be given  '
                                                'in the same order as sequences are given in the fasta file.')
flags.DEFINE_list('precomputed_msas_list', None, 'Optional. Comma-separated list of paths to precomputed msas folders or None, given'
                                                 ' in the same order as input sequences.')
flags.DEFINE_string('custom_tempdir', None, 'Define a custom tempdir other than /tmp')
flags.DEFINE_integer('num_recycle', 3, 'Define maximum number of model recycles.')
#flags.DEFINE_bool('only_features', False, 'Stop after Feature pipeline. Useful for splitting up the job into CPU and GPU resources.')
#flags.DEFINE_bool('continue_from_features', False, 'Continue from features.pkl file.'
#                                                   ' Useful for splitting up the job into CPU and GPU resources.')
flags.DEFINE_integer('num_cpus', 1, 'Number of CPUs to use for feature generation.')
flags.DEFINE_string('precomputed_msas_path', None, 'Path to a directory with precomputed MSAs (job_dir/msas)')
#flags.DEFINE_boolean('batch_msas', False, 'Runs the monomer feature pipeline for all sequences in the input MSA file.')
flags.DEFINE_enum('pipeline', 'full', [
                'full', 'only_features', 'batch_msas', 'continue_from_msas', 'continue_from_features'],
                'Choose preset pipeline configuration - '
                'full pipeline or '
                'stop after feature generation (only features) or '
                'calculate MSAs and find templates for given batch of sequences, ignore monomer/multimer preset (batch features) or'
                'continue from precalculated MSAs (continue_from_msas) or '
                'continue from features.pkl file (continue_from_features)')

FLAGS = flags.FLAGS



MAX_TEMPLATE_HITS = 20
RELAX_MAX_ITERATIONS = 0
RELAX_ENERGY_TOLERANCE = 2.39
RELAX_STIFFNESS = 10.0
RELAX_EXCLUDE_RESIDUES = []
RELAX_MAX_OUTER_ITERATIONS = 3


def _check_flag(flag_name: str,
                other_flag_name: str,
                should_be_set: bool):
  if should_be_set != bool(FLAGS[flag_name].value):
    verb = 'be' if should_be_set else 'not be'
    raise ValueError(f'{flag_name} must {verb} set when running with '
                     f'"--{other_flag_name}={FLAGS[other_flag_name].value}".')


def predict_structure(
    fasta_path: str,
    fasta_name: str,
    output_dir_base: str,
    data_pipeline: Union[pipeline.DataPipeline, pipeline_multimer.DataPipeline],
    model_runners: Dict[str, model.RunModel],
    amber_relaxer: relax.AmberRelaxation,
    benchmark: bool,
    random_seed: int,
    no_msa_list: Optional[bool] = None,
    no_template_list: Optional[bool] = None,
    custom_template_list: Optional[str] = None,
    precomputed_msas_list: Optional[str] = None):
  """Predicts structure using AlphaFold for the given sequence."""
  logging.info('Predicting %s', fasta_name)
  timings = {}
  output_dir = os.path.join(output_dir_base, fasta_name)
  if not os.path.exists(output_dir):
    os.makedirs(output_dir)
  msa_output_dir = os.path.join(output_dir, 'msas')
  if not os.path.exists(msa_output_dir):
    os.makedirs(msa_output_dir)

  features_output_path = os.path.join(output_dir, 'features.pkl')
<<<<<<< HEAD
  # Get features.
  if not FLAGS.pipeline == 'continue_from_features':
      t_0 = time.time()
      feature_dict = data_pipeline.process(
            input_fasta_path=fasta_path,
            msa_output_dir=msa_output_dir,
            no_msa=no_msa_list,
            no_template=no_template_list,
            custom_template=custom_template_list,
            precomputed_msas=precomputed_msas_list,
            num_cpu=FLAGS.num_cpus)
      timings['features'] = time.time() - t_0


      # Write out features as a pickled dictionary.
      if not FLAGS.pipeline == 'batch_features':
          with open(features_output_path, 'wb') as f:
            pickle.dump(feature_dict, f, protocol=4)

  #Stop here if only_msa flag is set
  if not FLAGS.pipeline == 'only_features' and not FLAGS.pipeline == 'batch_msas':
      if FLAGS.pipeline == 'continue_from_features':
          if os.path.exists(features_output_path):
              with open(features_output_path, 'rb') as f:
                feature_dict = pickle.load(f)
          elif os.path.exists(f"{features_output_path}.gz"):
              with gzip.open(f"{features_output_path}.gz", 'rb') as f:
                  feature_dict = pickle.load(f)
          else:
              raise("Continue_from_features requested but no feature pickle file found in this directory.")


      unrelaxed_pdbs = {}
      relaxed_pdbs = {}
      relax_metrics = {}
      ranking_confidences = {}
    
      # Run the models.
      num_models = len(model_runners)
      for model_index, (model_name, model_runner) in enumerate(
          model_runners.items()):
        logging.info('Running model %s on %s', model_name, fasta_name)
        t_0 = time.time()
        model_random_seed = model_index + random_seed * num_models
        processed_feature_dict = model_runner.process_features(
            feature_dict, random_seed=model_random_seed)
        timings[f'process_features_{model_name}'] = time.time() - t_0
    
        t_0 = time.time()
        prediction_result = model_runner.predict(processed_feature_dict,
                                                 random_seed=model_random_seed)
        t_diff = time.time() - t_0
        timings[f'predict_and_compile_{model_name}'] = t_diff
        logging.info(
            'Total JAX model %s on %s predict time (includes compilation time, see --benchmark): %.1fs',
            model_name, fasta_name, t_diff)
    
        if benchmark:
          t_0 = time.time()
          model_runner.predict(processed_feature_dict,
                               random_seed=model_random_seed)
          t_diff = time.time() - t_0
          timings[f'predict_benchmark_{model_name}'] = t_diff
          logging.info(
              'Total JAX model %s on %s predict time (excludes compilation time): %.1fs',
              model_name, fasta_name, t_diff)
    
        plddt = prediction_result['plddt']
        ranking_confidences[model_name] = prediction_result['ranking_confidence']
    
        # Save the model outputs.
        result_output_path = os.path.join(output_dir, f'result_{model_name}.pkl')
        with open(result_output_path, 'wb') as f:
          pickle.dump(prediction_result, f, protocol=4)
    
        # Add the predicted LDDT in the b-factor column.
        # Note that higher predicted LDDT value means higher model confidence.
        plddt_b_factors = np.repeat(
            plddt[:, None], residue_constants.atom_type_num, axis=-1)
        unrelaxed_protein = protein.from_prediction(
            features=processed_feature_dict,
            result=prediction_result,
            b_factors=plddt_b_factors,
            remove_leading_feature_dimension=not model_runner.multimer_mode)
    
        unrelaxed_pdbs[model_name] = protein.to_pdb(unrelaxed_protein)
        unrelaxed_pdb_path = os.path.join(output_dir, f'unrelaxed_{model_name}.pdb')
        with open(unrelaxed_pdb_path, 'w') as f:
          f.write(unrelaxed_pdbs[model_name])
    
        if amber_relaxer:
          # Relax the prediction.
          t_0 = time.time()
          relaxed_pdb_str, _, violations = amber_relaxer.process(
              prot=unrelaxed_protein)
          relax_metrics[model_name] = {
              'remaining_violations': violations,
              'remaining_violations_count': sum(violations)
          }
          timings[f'relax_{model_name}'] = time.time() - t_0
    
          relaxed_pdbs[model_name] = relaxed_pdb_str
    
          # Save the relaxed PDB.
          relaxed_output_path = os.path.join(
              output_dir, f'relaxed_{model_name}.pdb')
          with open(relaxed_output_path, 'w') as f:
            f.write(relaxed_pdb_str)
    
      # Rank by model confidence and write out relaxed PDBs in rank order.
      ranked_order = []
      for idx, (model_name, _) in enumerate(
          sorted(ranking_confidences.items(), key=lambda x: x[1], reverse=True)):
        ranked_order.append(model_name)
        ranked_output_path = os.path.join(output_dir, f'ranked_by_plddt_{idx}.pdb')
        with open(ranked_output_path, 'w') as f:
          if amber_relaxer:
            f.write(relaxed_pdbs[model_name])
          else:
            f.write(unrelaxed_pdbs[model_name])
    
      ranking_output_path = os.path.join(output_dir, 'ranking_debug.json')
      with open(ranking_output_path, 'w') as f:
        label = 'iptm+ptm' if 'iptm' in prediction_result else 'plddts'
        f.write(json.dumps(
            {label: ranking_confidences, 'order': ranked_order}, indent=4))
    
      logging.info('Final timings for %s: %s', fasta_name, timings)
    
      timings_output_path = os.path.join(output_dir, 'timings.json')
      with open(timings_output_path, 'w') as f:
        f.write(json.dumps(timings, indent=4))
=======
  with open(features_output_path, 'wb') as f:
    pickle.dump(feature_dict, f, protocol=4)

  unrelaxed_pdbs = {}
  relaxed_pdbs = {}
  relax_metrics = {}
  ranking_confidences = {}

  # Run the models.
  num_models = len(model_runners)
  for model_index, (model_name, model_runner) in enumerate(
      model_runners.items()):
    logging.info('Running model %s on %s', model_name, fasta_name)
    t_0 = time.time()
    model_random_seed = model_index + random_seed * num_models
    processed_feature_dict = model_runner.process_features(
        feature_dict, random_seed=model_random_seed)
    timings[f'process_features_{model_name}'] = time.time() - t_0

    t_0 = time.time()
    prediction_result = model_runner.predict(processed_feature_dict,
                                             random_seed=model_random_seed)
    t_diff = time.time() - t_0
    timings[f'predict_and_compile_{model_name}'] = t_diff
    logging.info(
        'Total JAX model %s on %s predict time (includes compilation time, see --benchmark): %.1fs',
        model_name, fasta_name, t_diff)

    if benchmark:
      t_0 = time.time()
      model_runner.predict(processed_feature_dict,
                           random_seed=model_random_seed)
      t_diff = time.time() - t_0
      timings[f'predict_benchmark_{model_name}'] = t_diff
      logging.info(
          'Total JAX model %s on %s predict time (excludes compilation time): %.1fs',
          model_name, fasta_name, t_diff)

    plddt = prediction_result['plddt']
    ranking_confidences[model_name] = prediction_result['ranking_confidence']

    # Save the model outputs.
    result_output_path = os.path.join(output_dir, f'result_{model_name}.pkl')
    with open(result_output_path, 'wb') as f:
      pickle.dump(prediction_result, f, protocol=4)

    # Add the predicted LDDT in the b-factor column.
    # Note that higher predicted LDDT value means higher model confidence.
    plddt_b_factors = np.repeat(
        plddt[:, None], residue_constants.atom_type_num, axis=-1)
    unrelaxed_protein = protein.from_prediction(
        features=processed_feature_dict,
        result=prediction_result,
        b_factors=plddt_b_factors,
        remove_leading_feature_dimension=not model_runner.multimer_mode)

    unrelaxed_pdbs[model_name] = protein.to_pdb(unrelaxed_protein)
    unrelaxed_pdb_path = os.path.join(output_dir, f'unrelaxed_{model_name}.pdb')
    with open(unrelaxed_pdb_path, 'w') as f:
      f.write(unrelaxed_pdbs[model_name])

    if amber_relaxer:
      # Relax the prediction.
      t_0 = time.time()
      relaxed_pdb_str, _, violations = amber_relaxer.process(
          prot=unrelaxed_protein)
      relax_metrics[model_name] = {
          'remaining_violations': violations,
          'remaining_violations_count': sum(violations)
      }
      timings[f'relax_{model_name}'] = time.time() - t_0

      relaxed_pdbs[model_name] = relaxed_pdb_str

      # Save the relaxed PDB.
      relaxed_output_path = os.path.join(
          output_dir, f'relaxed_{model_name}.pdb')
      with open(relaxed_output_path, 'w') as f:
        f.write(relaxed_pdb_str)

  # Rank by model confidence and write out relaxed PDBs in rank order.
  ranked_order = []
  for idx, (model_name, _) in enumerate(
      sorted(ranking_confidences.items(), key=lambda x: x[1], reverse=True)):
    ranked_order.append(model_name)
    ranked_output_path = os.path.join(output_dir, f'ranked_{idx}.pdb')
    with open(ranked_output_path, 'w') as f:
>>>>>>> 569eb4fe
      if amber_relaxer:
        relax_metrics_path = os.path.join(output_dir, 'relax_metrics.json')
        with open(relax_metrics_path, 'w') as f:
          f.write(json.dumps(relax_metrics, indent=4))

      evaluation = EvaluationPipeline(FLAGS.fasta_path)
      evaluation.run_pipeline()
      logging.info("Alphafold pipeline completed. Exit code 0")
  else:
      logging.info("Alphafold pipeline completed with feature generation. Exit code 0")

<<<<<<< HEAD
=======
  timings_output_path = os.path.join(output_dir, 'timings.json')
  with open(timings_output_path, 'w') as f:
    f.write(json.dumps(timings, indent=4))
  if amber_relaxer:
    relax_metrics_path = os.path.join(output_dir, 'relax_metrics.json')
    with open(relax_metrics_path, 'w') as f:
      f.write(json.dumps(relax_metrics, indent=4))
>>>>>>> 569eb4fe

def parse_fasta(fasta_path):
    with open(fasta_path) as f:
        input_fasta_str = f.read()
    description_sequence_dict = {}
    input_seqs, input_descs = parsers.parse_fasta(input_fasta_str)
    for i, desc in enumerate(input_descs):
        description_sequence_dict[desc] = input_seqs[i]
    return description_sequence_dict

def main(argv):
  if len(argv) > 1:
    raise app.UsageError('Too many command-line arguments.')
<<<<<<< HEAD
  if FLAGS.pipeline == 'continue_from_msas':
    FLAGS.use_precomputed_msas = True
  #Do not check for MSA tools when MSA already exists.
=======

  for tool_name in (
      'jackhmmer', 'hhblits', 'hhsearch', 'hmmsearch', 'hmmbuild', 'kalign'):
    if not FLAGS[f'{tool_name}_binary_path'].value:
      raise ValueError(f'Could not find path to the "{tool_name}" binary. Make '
                       'sure it is installed on your system.')

  use_small_bfd = FLAGS.db_preset == 'reduced_dbs'
  _check_flag('small_bfd_database_path', 'db_preset',
              should_be_set=use_small_bfd)
  _check_flag('bfd_database_path', 'db_preset',
              should_be_set=not use_small_bfd)
  _check_flag('uniref30_database_path', 'db_preset',
              should_be_set=not use_small_bfd)

>>>>>>> 569eb4fe
  run_multimer_system = 'multimer' in FLAGS.model_preset
  use_small_bfd = FLAGS.db_preset == 'reduced_dbs'
  use_mmseqs = FLAGS.db_preset == 'colabfold'
  if FLAGS.precomputed_msas_path and FLAGS.precomputed_msas_list:
      logging.warning("Flags --precomputed_msas_path and --precomputed_msas_list selected at the same time."
                      "MSAs from --precomputed_msas_list get priority over MSAs from --precomputed_msas_path.")
  if not FLAGS.pipeline == 'continue_from_msas' and not FLAGS.pipeline == 'continue_from_features':
      for tool_name in (
          'jackhmmer', 'hhblits', 'hhsearch', 'hmmsearch', 'hmmbuild', 'kalign'):
        if not FLAGS[f'{tool_name}_binary_path'].value:
          raise ValueError(f'Could not find path to the "{tool_name}" binary. Make '
                           'sure it is installed on your system.')
        if FLAGS.db_preset == 'colabfold':
            if not FLAGS.mmseqs_binary_path:
                raise ValueError(f'Could not find path to mmseqs2 binary. Make sure it is installed on your system.')
      _check_flag('small_bfd_database_path', 'db_preset',
                  should_be_set=use_small_bfd)
      _check_flag('bfd_database_path', 'db_preset',
                  should_be_set=not use_small_bfd)
      _check_flag('uniref30_database_path', 'db_preset',
                  should_be_set=not use_small_bfd)
      _check_flag('pdb70_database_path', 'model_preset',
                  should_be_set=not run_multimer_system)
      _check_flag('pdb_seqres_database_path', 'model_preset',
                  should_be_set=run_multimer_system)
      _check_flag('uniprot_database_path', 'model_preset',
                  should_be_set=run_multimer_system)
      _check_flag('uniref30_database_path', 'db_preset',
                  should_be_set=use_mmseqs)
      _check_flag('colabfold_envdb_database_path', 'db_preset',
                  should_be_set=use_mmseqs)

  if FLAGS.model_preset == 'monomer_casp14':
    num_ensemble = 8
  else:
    num_ensemble = 1

  #Only one fasta file allowed
  fasta_name = pathlib.Path(FLAGS.fasta_path).stem

  if run_multimer_system:
    template_searcher = hmmsearch.Hmmsearch(
        binary_path=FLAGS.hmmsearch_binary_path,
        hmmbuild_binary_path=FLAGS.hmmbuild_binary_path,
        hhalign_binary_path=FLAGS.hhalign_binary_path,
        database_path=FLAGS.pdb_seqres_database_path)
    template_featurizer = templates.HmmsearchHitFeaturizer(
        mmcif_dir=FLAGS.template_mmcif_dir,
        max_template_date=FLAGS.max_template_date,
        max_hits=MAX_TEMPLATE_HITS,
        kalign_binary_path=FLAGS.kalign_binary_path,
        release_dates_path=None,
        obsolete_pdbs_path=FLAGS.obsolete_pdbs_path,
        custom_tempdir=FLAGS.custom_tempdir,
        strict_error_check=True)
  else:
    template_searcher = hhsearch.HHSearch(
        binary_path=FLAGS.hhsearch_binary_path,
        hhalign_binary_path=FLAGS.hhalign_binary_path,
        databases=[FLAGS.pdb70_database_path],
        custom_tempdir=FLAGS.custom_tempdir)
    template_featurizer = templates.HhsearchHitFeaturizer(
        mmcif_dir=FLAGS.template_mmcif_dir,
        max_template_date=FLAGS.max_template_date,
        max_hits=MAX_TEMPLATE_HITS,
        kalign_binary_path=FLAGS.kalign_binary_path,
        release_dates_path=None,
        obsolete_pdbs_path=FLAGS.obsolete_pdbs_path,
        custom_tempdir=FLAGS.custom_tempdir,
        strict_error_check=True)

  monomer_data_pipeline = pipeline.DataPipeline(
      jackhmmer_binary_path=FLAGS.jackhmmer_binary_path,
      hhblits_binary_path=FLAGS.hhblits_binary_path,
      mmseqs_binary_path=FLAGS.mmseqs_binary_path,
      uniref90_database_path=FLAGS.uniref90_database_path,
      mgnify_database_path=FLAGS.mgnify_database_path,
      bfd_database_path=FLAGS.bfd_database_path,
      uniref30_database_path=FLAGS.uniref30_database_path,
      small_bfd_database_path=FLAGS.small_bfd_database_path,
      uniref30_database_path=FLAGS.uniref30_database_path,
      colabfold_envdb_database_path=FLAGS.colabfold_envdb_database_path,
      template_searcher=template_searcher,
      template_featurizer=template_featurizer,
      use_small_bfd=use_small_bfd,
      use_precomputed_msas=FLAGS.use_precomputed_msas,
      use_mmseqs=use_mmseqs,
      custom_tempdir=FLAGS.custom_tempdir,
      precomputed_msas_path=FLAGS.precomputed_msas_path)

  if FLAGS.pipeline == 'batch_msas':
      data_pipeline = pipeline_batch.DataPipeline(monomer_data_pipeline)
      num_predictions_per_model = 1
  elif run_multimer_system and not FLAGS.pipeline == 'batch_msas':
    num_predictions_per_model = FLAGS.num_multimer_predictions_per_model
    data_pipeline = pipeline_multimer.DataPipeline(
        monomer_data_pipeline=monomer_data_pipeline,
        jackhmmer_binary_path=FLAGS.jackhmmer_binary_path,
        uniprot_database_path=FLAGS.uniprot_database_path)
  else:
    num_predictions_per_model = 1
    data_pipeline = monomer_data_pipeline

  model_runners = {}
  model_names = config.MODEL_PRESETS[FLAGS.model_preset]
  for model_name in model_names:
    model_config = config.model_config(model_name, FLAGS.num_recycle)
    if run_multimer_system:
      model_config.model.num_ensemble_eval = num_ensemble
    else:
      model_config.data.eval.num_ensemble = num_ensemble
    model_params = data.get_model_haiku_params(
        model_name=model_name, data_dir=FLAGS.data_dir)
    model_runner = model.RunModel(model_config, model_params)
    for i in range(num_predictions_per_model):
      model_runners[f'{model_name}_pred_{i}'] = model_runner

  logging.info('Have %d models: %s', len(model_runners),
               list(model_runners.keys()))

  if FLAGS.run_relax:
    amber_relaxer = relax.AmberRelaxation(
        max_iterations=RELAX_MAX_ITERATIONS,
        tolerance=RELAX_ENERGY_TOLERANCE,
        stiffness=RELAX_STIFFNESS,
        exclude_residues=RELAX_EXCLUDE_RESIDUES,
        max_outer_iterations=RELAX_MAX_OUTER_ITERATIONS,
        use_gpu=FLAGS.use_gpu_relax)
  else:
    amber_relaxer = None

  random_seed = FLAGS.random_seed
  if random_seed is None:
    random_seed = random.randrange(sys.maxsize // len(model_runners))
  logging.info('Using random seed %d for the data pipeline', random_seed)



  #Code adaptions to handle custom template, no MSA, no template
  #Check that no_msa_list has same number of elements as in fasta_sequence,
  #and convert to bool.
  description_sequence_dict = parse_fasta(FLAGS.fasta_path)
  if FLAGS.no_msa_list:
    if len(FLAGS.no_msa_list) != len(description_sequence_dict):
      raise ValueError('--no_msa_list must either be omitted or match '
                       'number of sequences.')
    no_msa_list = []
    for s in FLAGS.no_msa_list:
      if s.lower() == 'true':
        no_msa_list.append(True)
      elif s.lower() == 'false':
        no_msa_list.append(False)
      else:
        raise ValueError('--no_msa_list must contain comma separated '
                         'true or false values.')
  else:
    no_msa_list = [False] * len(description_sequence_dict)


  if FLAGS.custom_template_list:
      if len(FLAGS.custom_template_list) != len(description_sequence_dict):
          raise ValueError('--custom_template_list must either be omitted or match '
                           'number of sequences.')
      custom_template_list = []
      for s in FLAGS.custom_template_list:
          if s in ["None", "none"]:
            custom_template_list.append(None)
          else:
            custom_template_list.append(s)

  else:
      custom_template_list = [None] * len(description_sequence_dict)

  if FLAGS.no_template_list:
      if len(FLAGS.no_template_list) != len(description_sequence_dict):
          raise ValueError('--no_template_list must either be omitted or match '
                           'number of sequences.')
      no_template_list = []
      for s in FLAGS.no_template_list:
          if s.lower() == 'true':
              no_template_list.append(True)
          elif s.lower() == 'false':
              no_template_list.append(False)
          else:
              raise ValueError('--no_template_list must contain comma separated '
                               'true or false values.')
  else:
      no_template_list = [False] * len(description_sequence_dict)

  if FLAGS.precomputed_msas_list:
      if len(FLAGS.precomputed_msas_list) != len(description_sequence_dict):
          raise ValueError('--precomputed_msas_list must either be omitted or match number of sequences.')

      precomputed_msas_list = []
      for s in FLAGS.precomputed_msas_list:
          if s in ["None", "none"]:
              precomputed_msas_list.append(None)
          else:
              precomputed_msas_list.append(s)
  else:
      precomputed_msas_list = [None] * len(description_sequence_dict)

  if not run_multimer_system and not FLAGS.pipeline == 'batch_msas' and FLAGS.precomputed_msas_path:
      pcmsa_map = pipeline.get_pcmsa_map(FLAGS.precomputed_msas_path,
                                                             description_sequence_dict)
      logging.info("Precomputed MSAs map")
      logging.info(pcmsa_map)
      if len(pcmsa_map) > 0:
          precomputed_msas_list = list(pcmsa_map.values())[0]
      elif len(pcmsa_map) > 1:
          logging.warning("Found more than one precomputed MSA for given sequence. Will use the first one in the list.")
          precomputed_msas_list = list(pcmsa_map.values())[0]
  elif FLAGS.pipeline == 'batch_msas' and FLAGS.precomputed_msas_path:
      logging.warning("Precomputed MSAs will not be copied when running batch features.")


  predict_structure(
        fasta_path=FLAGS.fasta_path,
        fasta_name=fasta_name,
        output_dir_base=FLAGS.output_dir,
        data_pipeline=data_pipeline,
        model_runners=model_runners,
        amber_relaxer=amber_relaxer,
        benchmark=FLAGS.benchmark,
        random_seed=random_seed,
        no_msa_list=no_msa_list,
        no_template_list=no_template_list,
        custom_template_list=custom_template_list,
        precomputed_msas_list=precomputed_msas_list)

def sigterm_handler(_signo, _stack_frame):
    raise KeyboardInterrupt

if __name__ == '__main__':
  flags.mark_flags_as_required([
      'fasta_path',
      'output_dir',
      'data_dir',
      'uniref90_database_path',
      'mgnify_database_path',
      'template_mmcif_dir',
      'max_template_date',
      'obsolete_pdbs_path',
      'use_gpu_relax',
  ])
  try:
    import signal
    signal.signal(signal.SIGTERM, sigterm_handler)
    app.run(main)
  except KeyboardInterrupt:
      logging.error("Alphafold pipeline was aborted. Exit code 2")
  except Exception:
      logging.info(traceback.print_exc())
      logging.error("Alphafold pipeline finished with an error. Exit code 1")<|MERGE_RESOLUTION|>--- conflicted
+++ resolved
@@ -53,20 +53,26 @@
 
 logging.set_verbosity(logging.DEBUG)
 
+flags.DEFINE_list(
+    'fasta_paths', None, 'Paths to FASTA files, each containing a prediction '
+    'target that will be folded one after another. If a FASTA file contains '
+    'multiple sequences, then it will be folded as a multimer. Paths should be '
+    'separated by commas. All FASTA paths must have a unique basename as the '
+    'basename is used to name the output directories for each prediction.')
 
 flags.DEFINE_string('fasta_path', None, 'Path to a single fasta file.')
 flags.DEFINE_string('data_dir', None, 'Path to directory of supporting data.')
 flags.DEFINE_string('output_dir', None, 'Path to a directory that will '
                     'store the results.')
-flags.DEFINE_string('jackhmmer_binary_path', None,
+flags.DEFINE_string('jackhmmer_binary_path', shutil.which('jackhmmer'),
                     'Path to the JackHMMER executable.')
-flags.DEFINE_string('hhblits_binary_path', None,
+flags.DEFINE_string('hhblits_binary_path', shutil.which('hhblits'),
                     'Path to the HHblits executable.')
-flags.DEFINE_string('hhsearch_binary_path', None,
+flags.DEFINE_string('hhsearch_binary_path', shutil.which('hhsearch'),
                     'Path to the HHsearch executable.')
-flags.DEFINE_string('hmmsearch_binary_path', None,
+flags.DEFINE_string('hmmsearch_binary_path', shutil.which('hmmsearch'),
                     'Path to the hmmsearch executable.')
-flags.DEFINE_string('hmmbuild_binary_path', None,
+flags.DEFINE_string('hmmbuild_binary_path', shutil.which('hmmbuild'),
                     'Path to the hmmbuild executable.')
 flags.DEFINE_string('hhalign_binary_path', None,
                     'Path to the hhalign executable.')
@@ -170,8 +176,6 @@
 
 FLAGS = flags.FLAGS
 
-
-
 MAX_TEMPLATE_HITS = 20
 RELAX_MAX_ITERATIONS = 0
 RELAX_ENERGY_TOLERANCE = 2.39
@@ -213,7 +217,6 @@
     os.makedirs(msa_output_dir)
 
   features_output_path = os.path.join(output_dir, 'features.pkl')
-<<<<<<< HEAD
   # Get features.
   if not FLAGS.pipeline == 'continue_from_features':
       t_0 = time.time()
@@ -250,7 +253,7 @@
       relaxed_pdbs = {}
       relax_metrics = {}
       ranking_confidences = {}
-    
+
       # Run the models.
       num_models = len(model_runners)
       for model_index, (model_name, model_runner) in enumerate(
@@ -261,7 +264,7 @@
         processed_feature_dict = model_runner.process_features(
             feature_dict, random_seed=model_random_seed)
         timings[f'process_features_{model_name}'] = time.time() - t_0
-    
+
         t_0 = time.time()
         prediction_result = model_runner.predict(processed_feature_dict,
                                                  random_seed=model_random_seed)
@@ -270,7 +273,7 @@
         logging.info(
             'Total JAX model %s on %s predict time (includes compilation time, see --benchmark): %.1fs',
             model_name, fasta_name, t_diff)
-    
+
         if benchmark:
           t_0 = time.time()
           model_runner.predict(processed_feature_dict,
@@ -280,15 +283,15 @@
           logging.info(
               'Total JAX model %s on %s predict time (excludes compilation time): %.1fs',
               model_name, fasta_name, t_diff)
-    
+
         plddt = prediction_result['plddt']
         ranking_confidences[model_name] = prediction_result['ranking_confidence']
-    
+
         # Save the model outputs.
         result_output_path = os.path.join(output_dir, f'result_{model_name}.pkl')
         with open(result_output_path, 'wb') as f:
           pickle.dump(prediction_result, f, protocol=4)
-    
+
         # Add the predicted LDDT in the b-factor column.
         # Note that higher predicted LDDT value means higher model confidence.
         plddt_b_factors = np.repeat(
@@ -298,12 +301,12 @@
             result=prediction_result,
             b_factors=plddt_b_factors,
             remove_leading_feature_dimension=not model_runner.multimer_mode)
-    
+
         unrelaxed_pdbs[model_name] = protein.to_pdb(unrelaxed_protein)
         unrelaxed_pdb_path = os.path.join(output_dir, f'unrelaxed_{model_name}.pdb')
         with open(unrelaxed_pdb_path, 'w') as f:
           f.write(unrelaxed_pdbs[model_name])
-    
+
         if amber_relaxer:
           # Relax the prediction.
           t_0 = time.time()
@@ -314,15 +317,15 @@
               'remaining_violations_count': sum(violations)
           }
           timings[f'relax_{model_name}'] = time.time() - t_0
-    
+
           relaxed_pdbs[model_name] = relaxed_pdb_str
-    
+
           # Save the relaxed PDB.
           relaxed_output_path = os.path.join(
               output_dir, f'relaxed_{model_name}.pdb')
           with open(relaxed_output_path, 'w') as f:
             f.write(relaxed_pdb_str)
-    
+
       # Rank by model confidence and write out relaxed PDBs in rank order.
       ranked_order = []
       for idx, (model_name, _) in enumerate(
@@ -334,107 +337,18 @@
             f.write(relaxed_pdbs[model_name])
           else:
             f.write(unrelaxed_pdbs[model_name])
-    
+
       ranking_output_path = os.path.join(output_dir, 'ranking_debug.json')
       with open(ranking_output_path, 'w') as f:
         label = 'iptm+ptm' if 'iptm' in prediction_result else 'plddts'
         f.write(json.dumps(
             {label: ranking_confidences, 'order': ranked_order}, indent=4))
-    
+
       logging.info('Final timings for %s: %s', fasta_name, timings)
-    
+
       timings_output_path = os.path.join(output_dir, 'timings.json')
       with open(timings_output_path, 'w') as f:
         f.write(json.dumps(timings, indent=4))
-=======
-  with open(features_output_path, 'wb') as f:
-    pickle.dump(feature_dict, f, protocol=4)
-
-  unrelaxed_pdbs = {}
-  relaxed_pdbs = {}
-  relax_metrics = {}
-  ranking_confidences = {}
-
-  # Run the models.
-  num_models = len(model_runners)
-  for model_index, (model_name, model_runner) in enumerate(
-      model_runners.items()):
-    logging.info('Running model %s on %s', model_name, fasta_name)
-    t_0 = time.time()
-    model_random_seed = model_index + random_seed * num_models
-    processed_feature_dict = model_runner.process_features(
-        feature_dict, random_seed=model_random_seed)
-    timings[f'process_features_{model_name}'] = time.time() - t_0
-
-    t_0 = time.time()
-    prediction_result = model_runner.predict(processed_feature_dict,
-                                             random_seed=model_random_seed)
-    t_diff = time.time() - t_0
-    timings[f'predict_and_compile_{model_name}'] = t_diff
-    logging.info(
-        'Total JAX model %s on %s predict time (includes compilation time, see --benchmark): %.1fs',
-        model_name, fasta_name, t_diff)
-
-    if benchmark:
-      t_0 = time.time()
-      model_runner.predict(processed_feature_dict,
-                           random_seed=model_random_seed)
-      t_diff = time.time() - t_0
-      timings[f'predict_benchmark_{model_name}'] = t_diff
-      logging.info(
-          'Total JAX model %s on %s predict time (excludes compilation time): %.1fs',
-          model_name, fasta_name, t_diff)
-
-    plddt = prediction_result['plddt']
-    ranking_confidences[model_name] = prediction_result['ranking_confidence']
-
-    # Save the model outputs.
-    result_output_path = os.path.join(output_dir, f'result_{model_name}.pkl')
-    with open(result_output_path, 'wb') as f:
-      pickle.dump(prediction_result, f, protocol=4)
-
-    # Add the predicted LDDT in the b-factor column.
-    # Note that higher predicted LDDT value means higher model confidence.
-    plddt_b_factors = np.repeat(
-        plddt[:, None], residue_constants.atom_type_num, axis=-1)
-    unrelaxed_protein = protein.from_prediction(
-        features=processed_feature_dict,
-        result=prediction_result,
-        b_factors=plddt_b_factors,
-        remove_leading_feature_dimension=not model_runner.multimer_mode)
-
-    unrelaxed_pdbs[model_name] = protein.to_pdb(unrelaxed_protein)
-    unrelaxed_pdb_path = os.path.join(output_dir, f'unrelaxed_{model_name}.pdb')
-    with open(unrelaxed_pdb_path, 'w') as f:
-      f.write(unrelaxed_pdbs[model_name])
-
-    if amber_relaxer:
-      # Relax the prediction.
-      t_0 = time.time()
-      relaxed_pdb_str, _, violations = amber_relaxer.process(
-          prot=unrelaxed_protein)
-      relax_metrics[model_name] = {
-          'remaining_violations': violations,
-          'remaining_violations_count': sum(violations)
-      }
-      timings[f'relax_{model_name}'] = time.time() - t_0
-
-      relaxed_pdbs[model_name] = relaxed_pdb_str
-
-      # Save the relaxed PDB.
-      relaxed_output_path = os.path.join(
-          output_dir, f'relaxed_{model_name}.pdb')
-      with open(relaxed_output_path, 'w') as f:
-        f.write(relaxed_pdb_str)
-
-  # Rank by model confidence and write out relaxed PDBs in rank order.
-  ranked_order = []
-  for idx, (model_name, _) in enumerate(
-      sorted(ranking_confidences.items(), key=lambda x: x[1], reverse=True)):
-    ranked_order.append(model_name)
-    ranked_output_path = os.path.join(output_dir, f'ranked_{idx}.pdb')
-    with open(ranked_output_path, 'w') as f:
->>>>>>> 569eb4fe
       if amber_relaxer:
         relax_metrics_path = os.path.join(output_dir, 'relax_metrics.json')
         with open(relax_metrics_path, 'w') as f:
@@ -446,16 +360,6 @@
   else:
       logging.info("Alphafold pipeline completed with feature generation. Exit code 0")
 
-<<<<<<< HEAD
-=======
-  timings_output_path = os.path.join(output_dir, 'timings.json')
-  with open(timings_output_path, 'w') as f:
-    f.write(json.dumps(timings, indent=4))
-  if amber_relaxer:
-    relax_metrics_path = os.path.join(output_dir, 'relax_metrics.json')
-    with open(relax_metrics_path, 'w') as f:
-      f.write(json.dumps(relax_metrics, indent=4))
->>>>>>> 569eb4fe
 
 def parse_fasta(fasta_path):
     with open(fasta_path) as f:
@@ -469,27 +373,9 @@
 def main(argv):
   if len(argv) > 1:
     raise app.UsageError('Too many command-line arguments.')
-<<<<<<< HEAD
   if FLAGS.pipeline == 'continue_from_msas':
     FLAGS.use_precomputed_msas = True
   #Do not check for MSA tools when MSA already exists.
-=======
-
-  for tool_name in (
-      'jackhmmer', 'hhblits', 'hhsearch', 'hmmsearch', 'hmmbuild', 'kalign'):
-    if not FLAGS[f'{tool_name}_binary_path'].value:
-      raise ValueError(f'Could not find path to the "{tool_name}" binary. Make '
-                       'sure it is installed on your system.')
-
-  use_small_bfd = FLAGS.db_preset == 'reduced_dbs'
-  _check_flag('small_bfd_database_path', 'db_preset',
-              should_be_set=use_small_bfd)
-  _check_flag('bfd_database_path', 'db_preset',
-              should_be_set=not use_small_bfd)
-  _check_flag('uniref30_database_path', 'db_preset',
-              should_be_set=not use_small_bfd)
-
->>>>>>> 569eb4fe
   run_multimer_system = 'multimer' in FLAGS.model_preset
   use_small_bfd = FLAGS.db_preset == 'reduced_dbs'
   use_mmseqs = FLAGS.db_preset == 'colabfold'
